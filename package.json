<<<<<<< HEAD
{   "name" : "serialport",
    "version" : "0.7.5",
    "description" : "Welcome your robotic javascript overlords. Better yet, program them!",
    "author": "Chris Williams <voodootikigod@gmail.com>",
    "main": "./serialport",
    "repository": {
        "type": "git",
        "url": "git://github.com/voodootikigod/node-serialport.git"
    },
    "dependencies": {
        "bindings": "*"
    },
    "engines": { "node": ">= 0.6.0" }
=======
{
  "name": "serialport",
  "version": "1.0.0",
  "description": "Welcome your robotic javascript overlords. Better yet, program them!",
  "author": {
    "Chris Williams <voodootikigod@gmail.com>",
    "Joe Ferner <joe.ferner@nearinfinity.com>"
  },
  "main": "./serialport",
  "repository": {
    "type": "git",
    "url": "git://github.com/voodootikigod/node-serialport.git"
  },
  "maintainers": [
    {
      "name": "Chris Williams",
      "email": "voodootikigod@gmail.com"
    },
    {
      "name": "Joe Ferner",
      "email": "joe.ferner@nearinfinity.com"
    }
  ],
  "dependencies": {
    "bindings": "0.3.0",
    "async": "0.1.18",
    "sf": "0.1.3",
    "optimist": "~0.3.4"
  },
  "engines": {
    "node": ">= 0.6.0"
  },
  "bin": {
    "serialportlist": "./bin/serialportList.js",
    "serialportterm": "./bin/serialportTerminal.js"
  }
>>>>>>> d68a7e6d
}<|MERGE_RESOLUTION|>--- conflicted
+++ resolved
@@ -1,18 +1,3 @@
-<<<<<<< HEAD
-{   "name" : "serialport",
-    "version" : "0.7.5",
-    "description" : "Welcome your robotic javascript overlords. Better yet, program them!",
-    "author": "Chris Williams <voodootikigod@gmail.com>",
-    "main": "./serialport",
-    "repository": {
-        "type": "git",
-        "url": "git://github.com/voodootikigod/node-serialport.git"
-    },
-    "dependencies": {
-        "bindings": "*"
-    },
-    "engines": { "node": ">= 0.6.0" }
-=======
 {
   "name": "serialport",
   "version": "1.0.0",
@@ -49,5 +34,4 @@
     "serialportlist": "./bin/serialportList.js",
     "serialportterm": "./bin/serialportTerminal.js"
   }
->>>>>>> d68a7e6d
 }